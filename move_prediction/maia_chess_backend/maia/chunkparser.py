#!/usr/bin/env python3
#
#    This file is part of Leela Chess.
#    Copyright (C) 2018 Folkert Huizinga
#    Copyright (C) 2017-2018 Gian-Carlo Pascutto
#
#    Leela Chess is free software: you can redistribute it and/or modify
#    it under the terms of the GNU General Public License as published by
#    the Free Software Foundation, either version 3 of the License, or
#    (at your option) any later version.
#
#    Leela Chess is distributed in the hope that it will be useful,
#    but WITHOUT ANY WARRANTY; without even the implied warranty of
#    MERCHANTABILITY or FITNESS FOR A PARTICULAR PURPOSE.  See the
#    GNU General Public License for more details.
#
#    You should have received a copy of the GNU General Public License
#    along with Leela Chess.  If not, see <http://www.gnu.org/licenses/>.

import itertools
import multiprocessing as mp
import numpy as np
import random
from .shufflebuffer import ShuffleBuffer
from ..utils import printWithDate
import struct
import tensorflow as tf
import unittest
import pdb
from .policy_index import policy_index
from .lc0_az_policy_map import *

V4_VERSION = struct.pack('i', 4)
V3_VERSION = struct.pack('i', 3)
V4_STRUCT_STRING = '4s7432s832sBBBBBBBbffff'
V3_STRUCT_STRING = '4s7432s832sBBBBBBBb'

#New function for mapping policy index to squares
def policy_index_to_squares (index):
    move = policy_index[index]    
    start = np.zeros(64)
    end = np.zeros(64)

    start_square = position_to_index(move[0:2])  #Format: a1 -> (0, 0), h8 -> (7, 7), (col, row)
    end_square = position_to_index(move[2:])
    start_col = start_square[0]
    start_row = start_square[1]
    end_col = end_square[0]
    end_row = end_square[1]

    start[start_col + 8*start_row] = 1
    end[end_col + 8*end_row] = 1
    
    return (start, end, promotion)

def np_to_tf(arg):
  arg = tf.convert_to_tensor(arg, dtype=tf.float32)
  return arg

def probs_to_moves(probs):
    
    return None


# Interface for a chunk data source.
class ChunkDataSrc:
    def __init__(self, items):
        self.items = items
    def next(self):
        if not self.items:
            return None
        return self.items.pop()



class ChunkParser:
    # static batch size
    BATCH_SIZE = 8
    def __init__(self, chunkdatasrc, shuffle_size=1, sample=1, buffer_size=1, batch_size=256, workers=None):
        """
        Read data and yield batches of raw tensors.

        'chunkdatasrc' is an object yeilding chunkdata
        'shuffle_size' is the size of the shuffle buffer.
        'sample' is the rate to down-sample.
        'workers' is the number of child workers to use.

        The data is represented in a number of formats through this dataflow
        pipeline. In order, they are:

        chunk: The name of a file containing chunkdata

        chunkdata: type Bytes. Multiple records of v4 format where each record
        consists of (state, policy, result, q)

        raw: A byte string holding raw tensors contenated together. This is
        used to pass data from the workers to the parent. Exists because
        TensorFlow doesn't have a fast way to unpack bit vectors. 7950 bytes
        long.
        """

        # Build 2 flat float32 planes with values 0,1
        self.flat_planes = []
        for i in range(2):
            self.flat_planes.append(np.zeros(64, dtype=np.float32) + i)

        # set the down-sampling rate
        self.sample = sample
        # set the mini-batch size
        self.batch_size = batch_size
        # set number of elements in the shuffle buffer.
        self.shuffle_size = shuffle_size
        # Start worker processes, leave 2 for TensorFlow
        if workers is None:
            workers = max(1, mp.cpu_count() - 2)

        printWithDate("Using {} worker processes.".format(workers))

        # Start the child workers running
        readers = []
        writers = []
        processes = []
        for i in range(workers):
            read, write = mp.Pipe(duplex=False)
            p = mp.Process(target=self.task, args=(chunkdatasrc, write))
            processes.append(p)
            p.start()
            readers.append(read)
            writers.append(write)
            printWithDate(f"{len(processes)} tasks started", end = '\r')
        self.init_structs()
        self.readers = readers
        self.writers = writers
        self.processes = processes
        printWithDate(f"{len(processes)} tasks started")

    def shutdown(self):
        """
        Terminates all the workers
        """
        for i in range(len(self.readers)):
            self.processes[i].terminate()
            self.processes[i].join()
            self.readers[i].close()
            self.writers[i].close()


    def init_structs(self):
        """
        struct.Struct doesn't pickle, so it needs to be separately
        constructed in workers.

        V4 Format (8292 bytes total)
            int32 version (4 bytes)
            1858 float32 probabilities (7432 bytes)  (removed 66*4 = 264 bytes unused under-promotions)
            104 (13*8) packed bit planes of 8 bytes each (832 bytes)  (no rep2 plane)
            uint8 castling us_ooo (1 byte)
            uint8 castling us_oo (1 byte)
            uint8 castling them_ooo (1 byte)
            uint8 castling them_oo (1 byte)
            uint8 side_to_move (1 byte) aka us_black
            uint8 rule50_count (1 byte)
            uint8 move_count (1 byte)
            int8 result (1 byte)
            float32 root_q (4 bytes)
            float32 best_q (4 bytes)
            float32 root_d (4 bytes)
            float32 best_d (4 bytes)
        """
        self.v4_struct = struct.Struct(V4_STRUCT_STRING)
        self.v3_struct = struct.Struct(V3_STRUCT_STRING)


    @staticmethod
    def parse_function(planes, probs, winner, q):
        """
        Convert unpacked record batches to tensors for tensorflow training
        """
        planes = tf.io.decode_raw(planes, tf.float32)
        probs = tf.io.decode_raw(probs, tf.float32)
        winner = tf.io.decode_raw(winner, tf.float32)
        q = tf.io.decode_raw(q, tf.float32)

        
        planes = tf.reshape(planes, (ChunkParser.BATCH_SIZE, 112, 8*8))
        probs = tf.reshape(probs, (ChunkParser.BATCH_SIZE, 1858))
<<<<<<< HEAD
        winner = tf.reshape(winner, (ChunkParser.BATCH_SIZE, 3))
        q = tf.reshape(q, (ChunkParser.BATCH_SIZE, 3))

        return (planes, probs, winner, q)
        
    @staticmethod
    def parse_function_discriminator(planes, probs, winner, q):
        """
        Convert unpacked record batches to tensors for tensorflow training
        """
        planes = tf.io.decode_raw(planes, tf.float32)
        probs = tf.io.decode_raw(probs, tf.float32)
        winner = tf.io.decode_raw(winner, tf.float32)
        q = tf.io.decode_raw(q, tf.float32)

        planes = tf.reshape(planes, (ChunkParser.BATCH_SIZE, 112, 8*8))
        probs = tf.reshape(probs, (ChunkParser.BATCH_SIZE, 1858))
=======
        
        #TODO: convert these to numpy
        #start, end, promotion = policy_index_to_squares(5)        
        #pdb.set_trace()

>>>>>>> ba34b744
        probs_modified = tf.ones((ChunkParser.BATCH_SIZE,2))
        winner = tf.reshape(winner, (ChunkParser.BATCH_SIZE, 3))
        q = tf.reshape(q, (ChunkParser.BATCH_SIZE, 3))

        return (planes, probs, winner, q, probs_modified)


    def convert_v4_to_tuple(self, content):
        """
        Unpack a v4 binary record to 4-tuple (state, policy pi, result, q)

        v4 struct format is (8292 bytes total)
            int32 version (4 bytes)
            1858 float32 probabilities (7432 bytes)
            104 (13*8) packed bit planes of 8 bytes each (832 bytes)
            uint8 castling us_ooo (1 byte)
            uint8 castling us_oo (1 byte)
            uint8 castling them_ooo (1 byte)
            uint8 castling them_oo (1 byte)
            uint8 side_to_move (1 byte)
            uint8 rule50_count (1 byte)
            uint8 move_count (1 byte)
            int8 result (1 byte)
            float32 root_q (4 bytes)
            float32 best_q (4 bytes)
            float32 root_d (4 bytes)
            float32 best_d (4 bytes)
        """
        (ver, probs, planes, us_ooo, us_oo, them_ooo, them_oo, stm, rule50_count, move_count, winner, root_q, best_q, root_d, best_d) = self.v4_struct.unpack(content)
        # Enforce move_count to 0
        move_count = 0

        # Unpack bit planes and cast to 32 bit float
        planes = np.unpackbits(np.frombuffer(planes, dtype=np.uint8)).astype(np.float32)
        rule50_plane = (np.zeros(8*8, dtype=np.float32) + rule50_count) / 99

        # Concatenate all byteplanes. Make the last plane all 1's so the NN can
        # detect edges of the board more easily
        planes = planes.tobytes() + \
                 self.flat_planes[us_ooo].tobytes() + \
                 self.flat_planes[us_oo].tobytes() + \
                 self.flat_planes[them_ooo].tobytes() + \
                 self.flat_planes[them_oo].tobytes() + \
                 self.flat_planes[stm].tobytes() + \
                 rule50_plane.tobytes() + \
                 self.flat_planes[move_count].tobytes() + \
                 self.flat_planes[1].tobytes()

        assert len(planes) == ((8*13*1 + 8*1*1) * 8 * 8 * 4)
        winner = float(winner)
        assert winner == 1.0 or winner == -1.0 or winner == 0.0
        winner = struct.pack('fff', winner == 1.0, winner == 0.0, winner == -1.0)

        best_q_w = 0.5 * (1.0 - best_d + best_q)
        best_q_l = 0.5 * (1.0 - best_d - best_q)
        assert -1.0 <= best_q <= 1.0 and 0.0 <= best_d <= 1.0
        best_q = struct.pack('fff', best_q_w, best_d, best_q_l)

        return (planes, probs, winner, best_q)


    def sample_record(self, chunkdata):
        """
        Randomly sample through the v4 chunk data and select records
        """
        version = chunkdata[0:4]
        if version == V4_VERSION:
            record_size = self.v4_struct.size
        elif version == V3_VERSION:
            record_size = self.v3_struct.size
        else:
            return

        for i in range(0, len(chunkdata), record_size):
            if self.sample > 1:
                # Downsample, using only 1/Nth of the items.
                if random.randint(0, self.sample-1) != 0:
                    continue  # Skip this record.
            record = chunkdata[i:i+record_size]
            if version == V3_VERSION:
                # add 16 bytes of fake root_q, best_q, root_d, best_d to match V4 format
                record += 16 * b'\x00'
            yield record


    def task(self, chunkdatasrc, writer):
        """
        Run in fork'ed process, read data from chunkdatasrc, parsing, shuffling and
        sending v4 data through pipe back to main process.
        """
        self.init_structs()
        while True:
            chunkdata = chunkdatasrc.next()
            if chunkdata is None:
                break
            for item in self.sample_record(chunkdata):
                # NOTE: This requires some more thinking, we can't just apply a
                # reflection along the horizontal or vertical axes as we would
                # also have to apply the reflection to the move probabilities
                # which is non trivial for chess.
                try:
                    writer.send_bytes(item)
                except KeyboardInterrupt:
                    return


    def v4_gen(self):
        """
        Read v4 records from child workers, shuffle, and yield
        records.
        """
        sbuff = ShuffleBuffer(self.v4_struct.size, self.shuffle_size)
        while len(self.readers):
            #for r in mp.connection.wait(self.readers):
            for r in self.readers:
                try:
                    s = r.recv_bytes()
                    s = sbuff.insert_or_replace(s)
                    if s is None:
                        continue  # shuffle buffer not yet full
                    yield s
                except EOFError:
                    printWithDate("Reader EOF")
                    self.readers.remove(r)
        # drain the shuffle buffer.
        while True:
            s = sbuff.extract()
            if s is None:
                return
            yield s


    def tuple_gen(self, gen):
        """
        Take a generator producing v4 records and convert them to tuples.
        applying a random symmetry on the way.
        """
        for r in gen:
            yield self.convert_v4_to_tuple(r)


    def batch_gen(self, gen):
        """
        Pack multiple records into a single batch
        """
        # Get N records. We flatten the returned generator to
        # a list because we need to reuse it.
        while True:
            s = list(itertools.islice(gen, self.batch_size))
            if not len(s):
                return
            yield ( b''.join([x[0] for x in s]),
                    b''.join([x[1] for x in s]),
                    b''.join([x[2] for x in s]),
                    b''.join([x[3] for x in s]))


    def parse(self):
        """
        Read data from child workers and yield batches of unpacked records
        """
        gen = self.v4_gen()        # read from workers
        gen = self.tuple_gen(gen)  # convert v4->tuple
        gen = self.batch_gen(gen)  # assemble into batches
        for b in gen:
            yield b



# Tests to check that records parse correctly
class ChunkParserTest(unittest.TestCase):
    def setUp(self):
        self.v4_struct = struct.Struct(V4_STRUCT_STRING)

    def generate_fake_pos(self):
        """
        Generate a random game position.
        Result is ([[64] * 104], [1]*5, [1858], [1], [1])
        """
        # 0. 104 binary planes of length 64
        planes = [np.random.randint(2, size=64).tolist() for plane in range(104)]

        # 1. generate the other integer data
        integer = np.zeros(7, dtype=np.int32)
        for i in range(5):
            integer[i] = np.random.randint(2)
        integer[5] = np.random.randint(100)

        # 2. 1858 probs
        probs = np.random.randint(9, size=1858, dtype=np.int32)

        # 3. And a winner: 1, 0, -1
        winner = np.random.randint(3) - 1

        # 4. evaluation after search
        best_q = np.random.uniform(-1, 1)
        best_d = np.random.uniform(0, 1 - np.abs(best_q))
        return (planes, integer, probs, winner, best_q, best_d)


    def v4_record(self, planes, i, probs, winner, best_q, best_d):
        pl = []
        for plane in planes:
            pl.append(np.packbits(plane))
        pl = np.array(pl).flatten().tobytes()
        pi = probs.tobytes()
        root_q, root_d = 0.0, 0.0
        return self.v4_struct.pack(V4_VERSION, pi, pl, i[0], i[1], i[2], i[3], i[4], i[5], i[6], winner, root_q, best_q, root_d, best_d)


    def test_structsize(self):
        """
        Test struct size
        """
        self.assertEqual(self.v4_struct.size, 8292)


    def test_parsing(self):
        """
        Test game position decoding pipeline.
        """
        truth = self.generate_fake_pos()
        batch_size = 4
        records = []
        for i in range(batch_size):
            record = b''
            for j in range(2):
                record += self.v4_record(*truth)
            records.append(record)

        parser = ChunkParser(ChunkDataSrc(records), shuffle_size=1, workers=1, batch_size=batch_size)
        batchgen = parser.parse()
        data = next(batchgen)

        batch = ( np.reshape(np.frombuffer(data[0], dtype=np.float32), (batch_size, 112, 64)),
                  np.reshape(np.frombuffer(data[1], dtype=np.int32), (batch_size, 1858)),
                  np.reshape(np.frombuffer(data[2], dtype=np.float32), (batch_size, 3)),
                  np.reshape(np.frombuffer(data[3], dtype=np.float32), (batch_size, 3)) )

        fltplanes = truth[1].astype(np.float32)
        fltplanes[5] /= 99
        for i in range(batch_size):
            data = (batch[0][i][:104], np.array([batch[0][i][j][0] for j in range(104,111)]), batch[1][i], batch[2][i], batch[3][i])
            self.assertTrue((data[0] == truth[0]).all())
            self.assertTrue((data[1] == fltplanes).all())
            self.assertTrue((data[2] == truth[2]).all())
            scalar_win = data[3][0] - data[3][-1]
            self.assertTrue(np.abs(scalar_win - truth[3]) < 1e-6)
            scalar_q = data[4][0] - data[4][-1]
            self.assertTrue(np.abs(scalar_q - truth[4]) < 1e-6)

        parser.shutdown()


    def test_tensorflow_parsing(self):
        """
        Test game position decoding pipeline including tensorflow.
        """
        truth = self.generate_fake_pos()
        batch_size = 4
        ChunkParser.BATCH_SIZE = batch_size
        records = []
        for i in range(batch_size):
            record = b''
            for j in range(2):
                record += self.v4_record(*truth)
            records.append(record)

        parser = ChunkParser(ChunkDataSrc(records), shuffle_size=1, workers=1, batch_size=batch_size)
        batchgen = parser.parse()
        data = next(batchgen)

        planes = np.frombuffer(data[0], dtype=np.float32, count=112*8*8*batch_size)
        planes = planes.reshape(batch_size, 112, 8*8)
        probs = np.frombuffer(data[1], dtype=np.float32, count=1858*batch_size)
        probs = probs.reshape(batch_size, 1858)
        winner = np.frombuffer(data[2], dtype=np.float32, count=3*batch_size)
        winner = winner.reshape(batch_size, 3)
        best_q = np.frombuffer(data[3], dtype=np.float32, count=3*batch_size)
        best_q = best_q.reshape(batch_size, 3)

        # Pass it through tensorflow
        with tf.compat.v1.Session() as sess:
            graph = ChunkParser.parse_function(data[0], data[1], data[2], data[3])
            tf_planes, tf_probs, tf_winner, tf_q = sess.run(graph)

            for i in range(batch_size):
                self.assertTrue((probs[i] == tf_probs[i]).all())
                self.assertTrue((planes[i] == tf_planes[i]).all())
                self.assertTrue((winner[i] == tf_winner[i]).all())
                self.assertTrue((best_q[i] == tf_q[i]).all())

        parser.shutdown()


if __name__ == '__main__':
    unittest.main()<|MERGE_RESOLUTION|>--- conflicted
+++ resolved
@@ -184,7 +184,6 @@
         
         planes = tf.reshape(planes, (ChunkParser.BATCH_SIZE, 112, 8*8))
         probs = tf.reshape(probs, (ChunkParser.BATCH_SIZE, 1858))
-<<<<<<< HEAD
         winner = tf.reshape(winner, (ChunkParser.BATCH_SIZE, 3))
         q = tf.reshape(q, (ChunkParser.BATCH_SIZE, 3))
 
@@ -202,13 +201,11 @@
 
         planes = tf.reshape(planes, (ChunkParser.BATCH_SIZE, 112, 8*8))
         probs = tf.reshape(probs, (ChunkParser.BATCH_SIZE, 1858))
-=======
         
         #TODO: convert these to numpy
         #start, end, promotion = policy_index_to_squares(5)        
         #pdb.set_trace()
 
->>>>>>> ba34b744
         probs_modified = tf.ones((ChunkParser.BATCH_SIZE,2))
         winner = tf.reshape(winner, (ChunkParser.BATCH_SIZE, 3))
         q = tf.reshape(q, (ChunkParser.BATCH_SIZE, 3))
